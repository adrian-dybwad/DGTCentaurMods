# This script manages a chess game, passing events and moves back to the calling script with callbacks
# The calling script is expected to manage the display itself using epaper.py
# Calling script initialises with subscribeGame(eventCallback, moveCallback, keyCallback)
# eventCallback feeds back events such as start of game, gameover
# moveCallback feeds back the chess moves made on the board
# keyCallback feeds back key presses from keys under the display

# This file is part of the DGTCentaur Mods open source software
# ( https://github.com/EdNekebno/DGTCentaur )
#
# DGTCentaur Mods is free software: you can redistribute
# it and/or modify it under the terms of the GNU General Public
# License as published by the Free Software Foundation, either
# version 3 of the License, or (at your option) any later version.
#
# DGTCentaur Mods is distributed in the hope that it will
# be useful, but WITHOUT ANY WARRANTY; without even the implied warranty
# of MERCHANTABILITY or FITNESS FOR A PARTICULAR PURPOSE.  See the
# GNU General Public License for more details.
#
# You should have received a copy of the GNU General Public License
# along with this file.  If not, see
#
# https://github.com/EdNekebno/DGTCentaur/blob/master/LICENSE.md
#
# This and any other notices must remain intact and unaltered in any
# distribution, modification, variant, or derivative of this software.

# TODO

from DGTCentaurMods.board import *
from DGTCentaurMods.display import epaper
from DGTCentaurMods.db import models
from sqlalchemy.orm import sessionmaker
from sqlalchemy import create_engine, MetaData, func, select
from scipy.optimize import linear_sum_assignment
import threading
import time
import chess
import sys
import inspect
import numpy as np
from DGTCentaurMods.config import paths
from DGTCentaurMods.board.logging import log, logging


# Some useful constants
EVENT_NEW_GAME = 1
EVENT_BLACK_TURN = 2
EVENT_WHITE_TURN = 3
EVENT_REQUEST_DRAW = 4
EVENT_RESIGN_GAME = 5

kill = 0
startstate = bytearray(b'\x01\x01\x01\x01\x01\x01\x01\x01\x01\x01\x01\x01\x01\x01\x01\x01\x00\x00\x00\x00\x00\x00\x00\x00\x00\x00\x00\x00\x00\x00\x00\x00\x00\x00\x00\x00\x00\x00\x00\x00\x00\x00\x00\x00\x00\x00\x00\x00\x01\x01\x01\x01\x01\x01\x01\x01\x01\x01\x01\x01\x01\x01\x01\x01')
keycallbackfunction = None
movecallbackfunction = None
eventcallbackfunction = None
takebackcallbackfunction = None
cboard = chess.Board()
curturn = 1
sourcesq = -1
othersourcesq = -1
legalsquares = []
computermove = ""
forcemove = 0
source = ""
gamedbid = -1
session = None
showingpromotion = False

gameinfo_event = ""
gameinfo_site = ""
gameinfo_round = ""
gameinfo_white = ""
gameinfo_black = ""

inmenu = 0
boardstates = []

# Correction mode state variables
correction_mode = False
correction_expected_state = None
correction_iteration = 0
original_fieldcallback = None
correction_just_exited = False  # Flag to suppress stale events immediately after correction mode exits

def collectBoardState():
    # Append the board state to boardstates
    global boardstates
    log.info(f"[gamemanager.collectBoardState] Collecting board state")
    boardstates.append(board.getChessState())

def waitForPromotionChoice():
    """Wait for user to select promotion piece via button press"""
    key = board.wait_for_key_up(timeout=60)
    if key == board.Key.BACK:
        return "n"  # Knight
    elif key == board.Key.TICK:
        return "b"  # Bishop
    elif key == board.Key.UP:
        return "q"  # Queen
    elif key == board.Key.DOWN:
        return "r"  # Rook
    else:
        return "q"  # Default to queen on timeout/other    

def checkLastBoardState():
    # If the current board state is the state of the board from the move before
    # then a takeback is in progress
    global boardstates
    global gamebid
    global session
    global cboard
    global takebackcallbackfunction
    global curturn
    if takebackcallbackfunction != None and len(boardstates) > 1:
        log.info(f"[gamemanager.checkLastBoardState] Checking last board state")
        current_state = board.getChessState()
        log.info(f"[gamemanager.checkLastBoardState] Current board state:")
        board.printChessState(current_state)
        log.info(f"[gamemanager.checkLastBoardState] Last board state:")
        board.printChessState(boardstates[len(boardstates) - 2])
        if current_state == boardstates[len(boardstates) - 2]:    
            board.ledsOff()            
            boardstates = boardstates[:-1] 
            # For a takeback we need to remove the last move logged to the database,
            # update the fen. Switch the turn and alert the calling script of a takeback
            lastmovemade = session.query(models.GameMove).order_by(models.GameMove.id.desc()).first()
            session.delete(lastmovemade)
            session.commit()
            cboard.pop()
            paths.write_fen_log(cboard.fen())            
            if curturn == 0:
                curturn = 1
            else:
                curturn = 0
            board.beep(board.SOUND_GENERAL)
            takebackcallbackfunction()
            
            # Verify board is correct after takeback
            time.sleep(0.2)
            current = board.getChessState()
            if not validate_board_state(current, boardstates[-1] if boardstates else None):
                log.info("[gamemanager.checkLastBoardState] Board state incorrect after takeback, entering correction mode")
                enter_correction_mode()
            
            return True   
    else:
        log.info(f"[gamemanager.checkLastBoardState] No takeback detected")
    return False    

def validate_board_state(current_state, expected_state):
    """
    Validate board state by comparing piece presence.
    Returns True if board matches expected state.
    
    Args:
        current_state: Current board state from getChessState()
        expected_state: Expected board state to compare against
    
    Returns:
        bool: True if states match, False otherwise
    """
    if current_state is None or expected_state is None:
        return False
    
    if len(current_state) != 64 or len(expected_state) != 64:
        return False
    
    return bytearray(current_state) == bytearray(expected_state)

def enter_correction_mode():
    """
    Enter correction mode to guide user in fixing board state.
    Pauses and resumes events to reset the event queue.
    """
    global correction_mode, correction_expected_state, correction_iteration, forcemove, computermove
    global correction_just_exited
    correction_mode = True
    correction_expected_state = boardstates[-1] if boardstates else None
    correction_iteration = 0
    correction_just_exited = False  # Clear flag when entering correction mode
    log.warning(f"[gamemanager.enter_correction_mode] Entered correction mode (forcemove={forcemove}, computermove={computermove})")

def exit_correction_mode():
    """
    Exit correction mode and resume normal game flow.
    Restores forced move LEDs if a forced move was pending.
    Resets move state variables to ensure clean state after correction.
    """
    global correction_mode, correction_expected_state, forcemove, computermove
    global sourcesq, legalsquares, othersourcesq, correction_just_exited
    correction_mode = False
    correction_expected_state = None
    correction_just_exited = True  # Set flag to suppress stale events immediately after exit
    log.warning("[gamemanager.exit_correction_mode] Exited correction mode")
    
    # Reset move state variables to ensure clean state after correction
    # The correction process may have left these in an inconsistent state,
    # so reset them so the next move starts fresh
    sourcesq = -1
    legalsquares = []
    othersourcesq = -1
    
    # If there was a forced move pending, restore the LEDs
    if forcemove == 1 and computermove and len(computermove) >= 4:
        fromnum = ((ord(computermove[1:2]) - ord("1")) * 8) + (ord(computermove[0:1]) - ord("a"))
        tonum = ((ord(computermove[3:4]) - ord("1")) * 8) + (ord(computermove[2:3]) - ord("a"))
        board.ledFromTo(fromnum, tonum)
        log.info(f"[gamemanager.exit_correction_mode] Restored forced move LEDs: {computermove}")

def provide_correction_guidance(current_state, expected_state):
    """
    Provide LED guidance to correct misplaced pieces using Hungarian algorithm.
    
    Computes optimal pairing between misplaced pieces using linear_sum_assignment
    for minimal total movement distance, then lights up LEDs to guide the user.
    
    Args:
        current_state: Current board state from getChessState()
        expected_state: Expected board state
    """
    if current_state is None or expected_state is None:
        return
    
    if len(current_state) != 64 or len(expected_state) != 64:
        return
    
    # Helper functions for distance calculation
    def _rc(idx):
        """Convert square index to (row, col)"""
        return (idx // 8), (idx % 8)
    
    def _dist(a, b):
        """Manhattan distance between two squares"""
        ar, ac = _rc(a)
        br, bc = _rc(b)
        return abs(ar - br) + abs(ac - bc)
    
    # Compute diffs to find misplaced pieces
    missing_origins = []  # Squares that should have pieces but don't
    wrong_locations = []  # Squares that have pieces but shouldn't
    
    for i in range(64):
        if expected_state[i] == 1 and current_state[i] == 0:
            missing_origins.append(i)
        elif expected_state[i] == 0 and current_state[i] == 1:
            wrong_locations.append(i)
    
    if len(missing_origins) == 0 and len(wrong_locations) == 0:
        # Board is correct
        board.ledsOff()
        return
    
    log.warning(f"[gamemanager.provide_correction_guidance] Found {len(wrong_locations)} wrong pieces, {len(missing_origins)} missing pieces")
    
    # Guide one piece at a time
    if len(wrong_locations) > 0 and len(missing_origins) > 0:
        # Use Hungarian algorithm for optimal pairing
        n_wrong = len(wrong_locations)
        n_missing = len(missing_origins)
        
        if n_wrong == 1 and n_missing == 1:
            # Simple case - just pair the only two
            from_idx = wrong_locations[0]
            to_idx = missing_origins[0]
        else:
            # Create cost matrix based on Manhattan distances
            costs = np.zeros((n_wrong, n_missing))
            for i, wl in enumerate(wrong_locations):
                for j, mo in enumerate(missing_origins):
                    costs[i, j] = _dist(wl, mo)
            
            # Find optimal assignment
            row_ind, col_ind = linear_sum_assignment(costs)
            
            # Guide the first pair
            from_idx = wrong_locations[row_ind[0]]
            to_idx = missing_origins[col_ind[0]]
        
        board.ledsOff()
        board.ledFromTo(from_idx, to_idx, intensity=5)
        log.warning(f"[gamemanager.provide_correction_guidance] Guiding piece from {chess.square_name(from_idx)} to {chess.square_name(to_idx)}")
    else:
        # Only pieces missing or only extra pieces
        if len(missing_origins) > 0:
            # Light up the squares where pieces should be
            board.ledsOff()
            for idx in missing_origins:
                board.led(idx, intensity=5)
            log.warning(f"[gamemanager.provide_correction_guidance] Pieces missing at: {[chess.square_name(sq) for sq in missing_origins]}")
        elif len(wrong_locations) > 0:
            # Light up the squares where pieces shouldn't be
            board.ledsOff()
            for idx in wrong_locations:
                board.led(idx, intensity=5)
            log.warning(f"[gamemanager.provide_correction_guidance] Extra pieces at: {[chess.square_name(sq) for sq in wrong_locations]}")

def guideMisplacedPiece(field, sourcesq, othersourcesq, vpiece):
    """
    Guide the user to correct misplaced pieces using LED indicators.
    
    Enters correction mode which intercepts field callbacks and provides
    LED guidance until the board state matches the expected state.
    
    Args:
        field: The square where the illegal piece was placed
        sourcesq: The source square of the current player's piece being moved
        othersourcesq: The source square of an opponent's piece that was lifted
        vpiece: Whether the piece belongs to the current player (1) or opponent (0)
    """
    log.warning(f"[gamemanager.guideMisplacedPiece] Entering correction mode for field {field}")
    enter_correction_mode()
    current_state = board.getChessState()
    if boardstates and len(boardstates) > 0:
        provide_correction_guidance(current_state, boardstates[-1])

def correction_fieldcallback(piece_event, field, time_in_seconds):
    """
    Wrapper that intercepts field events during correction mode.
    Validates board state and only passes through to normal game flow when correct.
    
    Args:
        piece_event: 0 for lift, 1 for place
        field: Square index (0-63)
        time_in_seconds: Time of the event
    """
    global correction_mode, correction_expected_state, boardstates, cboard, original_fieldcallback
    
    if not correction_mode:
        # Normal flow - pass through to original callback
        return fieldcallback(piece_event, field, time_in_seconds)
    
    # In correction mode: check if board now matches expected after each event
    current_state = board.getChessState()

    # Check if board is in starting position (new game detection)
    if current_state is not None and len(current_state) == 64:
        if bytearray(current_state) == startstate:
            log.info("[gamemanager.correction_fieldcallback] Starting position detected while in correction mode - exiting correction and triggering new game check")
            board.ledsOff()
            board.beep(board.SOUND_GENERAL)
            exit_correction_mode()
            _reset_game()
            return
     
    log.info(f"[gamemanager.correction_fieldcallback] Current state:")
    board.printChessState(current_state, logging.ERROR)
    log.info(f"[gamemanager.correction_fieldcallback] Correction expected state:")
    board.printChessState(correction_expected_state)
    if validate_board_state(current_state, correction_expected_state):
        # Board is now correct!
        log.info("[gamemanager.correction_fieldcallback] Board corrected, exiting correction mode")
        board.beep(board.SOUND_GENERAL)
        # Don't turn off LEDs here - let exit_correction_mode() restore forced move LEDs if needed
        exit_correction_mode()
        # Don't process this event through normal flow, just exit correction
        return
    
    # Still incorrect, update guidance
    provide_correction_guidance(current_state, correction_expected_state)

def keycallback(key_pressed):
    # Receives the key pressed and passes back to the script calling game manager
    # Here we make an exception though and takeover control of the ? key. We can use this
    # key to present a menu for draw offers or resigning.
    global keycallbackfunction
    global eventcallbackfunction
    global inmenu
    if keycallbackfunction != None:
        if inmenu == 0 and key_pressed != board.Key.HELP:
            keycallbackfunction(key_pressed)
        if inmenu == 0 and key_pressed == board.Key.HELP:
            # If we're not already in the menu and the user presses the question mark
            # key then let's bring up the menu
            inmenu = 1
            epaper.resignDrawMenu(14)
        if inmenu == 1 and key_pressed == board.Key.BACK:
            epaper.writeText(14,"                   ")
        if inmenu == 1 and key_pressed == board.Key.UP:
            epaper.writeText(14,"                   ")
            eventcallbackfunction(EVENT_REQUEST_DRAW)
            inmenu = 0
        if inmenu == 1 and key_pressed == board.Key.DOWN:
            epaper.writeText(14,"                   ")
            eventcallbackfunction(EVENT_RESIGN_GAME)
            inmenu = 0

<<<<<<< HEAD
def fieldcallback(field):
    print(f"[gamemanager.fieldcallback] Field: {field}")
=======
def fieldcallback(piece_event, field, time_in_seconds):
>>>>>>> 3ffada54
    # Receives field events. Positive is a field lift, negative is a field place. Numbering 0 = a1, 63 = h8
    # Use this to calculate moves
    # field = square + 1 # Convert to positive field number
    # if piece_event == 1: # PLACE
    #     field = ((square + 1) * -1) # Convert to negative field number

    log.info(f"[gamemanager.fieldcallback] piece_event={piece_event} field={field} time_in_seconds={time_in_seconds}")
    global cboard
    global curturn
    global movecallbackfunction
    global sourcesq
    global othersourcesq
    global legalsquares
    global eventcallbackfunction
    global computermove
    global forcemove
    global source
    global gamedbid
    global session
    global showingpromotion
    lift = 0
    place = 0
    if piece_event == 0:
        lift = 1
    else:
        place = 1
<<<<<<< HEAD
        field = field * -1
    field = field - 1
    print(f"[gamemanager.fieldcallback] Field: {field}")
=======
    #     field = field * -1
    # field = field - 1
    # No extra index remapping here; LED helpers expect chess indices 0(a1)..63(h8)
>>>>>>> 3ffada54
    # Check the piece colour against the current turn
    log.info(f"[gamemanager.fieldcallback] Field: {field}")
    pc = cboard.color_at(field)
    log.info(f"[gamemanager.fieldcallback] Piece colour: {pc}")
    vpiece = 0
    if curturn == 0 and pc == False:
        vpiece = 1
    if curturn == 1 and pc == True:
        vpiece = 1
    fieldname = chess.square_name(field)
    log.info(f"[gamemanager.fieldcallback] Fieldname: {fieldname}")
    legalmoves = cboard.legal_moves
    lmoves = list(legalmoves)
    if lift == 1 and field not in legalsquares and sourcesq < 0 and vpiece == 1:
        # Generate a list of places this piece can move to
        lifted = 1
        legalsquares = []
        legalsquares.append(field)
        sourcesq = field
        for x in range(0, 64):
            fx = chess.square_name(x)
            tm = fieldname + fx
            found = 0
            try:
                for q in range(0,len(lmoves)):
                    if str(tm[0:4]) == str(lmoves[q])[0:4]:
                        found = 1
                        break
            except:
                pass
            if found == 1:
                legalsquares.append(x)
    # Track opposing side lifts so we can guide returning them if moved
    if lift == 1 and vpiece == 0:
        othersourcesq = field
    # If opponent piece is placed back on original square, turn LEDs off and reset
    if place == 1 and vpiece == 0 and othersourcesq >= 0 and field == othersourcesq:
        board.ledsOff()
        othersourcesq = -1
    if forcemove == 1 and lift == 1 and vpiece == 1:
        # If this is a forced move (computer move) then the piece lifted should equal the start of computermove
        # otherwise set legalsquares so they can just put the piece back down! If it is the correct piece then
        # adjust legalsquares so to only include the target square
        if fieldname != computermove[0:2]:
            # Forced move but wrong piece lifted
            legalsquares = []
            legalsquares.append(field)
        else:
            # Forced move, correct piece lifted, limit legal squares
            target = computermove[2:4]
            # Convert the text in target to the field number
            tsq = chess.parse_square(target)
            legalsquares = []
            legalsquares.append(tsq)
    # Ignore PLACE events without a corresponding LIFT (stale events from before reset)
    # This prevents triggering correction mode when a PLACE event arrives after reset
    # but before the piece is lifted again in the new game state
    # Allow opponent piece placement back (othersourcesq >= 0) and forced moves
    global correction_just_exited
    if place == 1 and sourcesq < 0 and othersourcesq < 0:
        # After correction mode exits, there may be stale PLACE events from the correction process
        # Ignore them unless it's a forced move source square (which we handle separately)
        if correction_just_exited:
            # Check if this is the forced move source square - if so, we'll handle it below
            # Otherwise, ignore it as a stale event from correction
            if forcemove == 1 and computermove and len(computermove) >= 4:
                forced_source = chess.parse_square(computermove[0:2])
                if field != forced_source:
                    log.info(f"[gamemanager.fieldcallback] Ignoring stale PLACE event after correction exit for field {field} (not forced move source)")
                    correction_just_exited = False  # Clear flag after ignoring first stale event
                    return
            else:
                log.info(f"[gamemanager.fieldcallback] Ignoring stale PLACE event after correction exit for field {field}")
                correction_just_exited = False  # Clear flag after ignoring first stale event
                return
        
        # For forced moves, also ignore stale PLACE events on the source square
        # (the forced move source square) before the LIFT has been processed
        if forcemove == 1 and computermove and len(computermove) >= 4:
            forced_source = chess.parse_square(computermove[0:2])
            if field == forced_source:
                log.info(f"[gamemanager.fieldcallback] Ignoring stale PLACE event for forced move source field {field} (no corresponding LIFT)")
                correction_just_exited = False  # Clear flag
                return
        if not forcemove:
            log.info(f"[gamemanager.fieldcallback] Ignoring stale PLACE event for field {field} (no corresponding LIFT)")
            correction_just_exited = False  # Clear flag
            return
    
    # Clear the flag once we process a valid event (LIFT)
    if lift == 1:
        correction_just_exited = False
    if place == 1 and field not in legalsquares:
        board.beep(board.SOUND_WRONG_MOVE)
        log.warning(f"[gamemanager.fieldcallback] Piece placed on illegal square {field}")
        is_takeback = checkLastBoardState()
        if not is_takeback:
            guideMisplacedPiece(field, sourcesq, othersourcesq, vpiece)
    
    log.info(f"[gamemanager.fieldcallback] field: {field}")
    log.info(f"[gamemanager.fieldcallback] legalsquares: {legalsquares}")
    if place == 1 and field in legalsquares:
        log.info(f"[gamemanager.fieldcallback] Making move")
        if field == sourcesq:
            # Piece has simply been placed back
            board.ledsOff()
            sourcesq = -1
            legalsquares = []
        else:
            # Piece has been moved
            fromname = chess.square_name(sourcesq)
            toname = chess.square_name(field)
            # Promotion
            # If this is a WPAWN and squarerow is 7
            # or a BPAWN and squarerow is 0
            pname = str(cboard.piece_at(sourcesq))
            pr = ""
            if (field // 8) == 7 and pname == "P":
                screenback = epaper.epaperbuffer.copy()
                #Beep
                board.beep(board.SOUND_GENERAL)
                if forcemove == 0:
                    showingpromotion = True
                    epaper.promotionOptions(13)
                    pr = waitForPromotionChoice()
                    epaper.epaperbuffer = screenback.copy()
                    showingpromotion = False
            if (field // 8) == 0 and pname == "p":
                screenback = epaper.epaperbuffer.copy()
                #Beep
                board.beep(board.SOUND_GENERAL)
                if forcemove == 0:
                    showingpromotion = True
                    epaper.promotionOptions(13)
                    pr = waitForPromotionChoice()
                    showingpromotion = False
                    epaper.epaperbuffer = screenback.copy()
                    
            if forcemove == 1:
                mv = computermove
            else:
                mv = fromname + toname + pr
            # Make the move and update fen.log
            cboard.push(chess.Move.from_uci(mv))
            paths.write_fen_log(cboard.fen())
            gamemove = models.GameMove(
                gameid=gamedbid,
                move=mv,
                fen=str(cboard.fen())
            )
            session.add(gamemove)
            session.commit()
            collectBoardState()
            legalsquares = []
            sourcesq = -1
            board.ledsOff()
            forcemove = 0
            if movecallbackfunction != None:
                movecallbackfunction(mv)
            board.beep(board.SOUND_GENERAL)
            # Also light up the square moved to
            board.led(field)
            # Check the outcome
            outc = cboard.outcome(claim_draw=True)
            if outc == None or outc == "None" or outc == 0:
                # Switch the turn
                if curturn == 0:
                    curturn = 1
                    if eventcallbackfunction != None:
                        eventcallbackfunction(EVENT_WHITE_TURN)
                else:
                    curturn = 0
                    if eventcallbackfunction != None:
                        eventcallbackfunction(EVENT_BLACK_TURN)
            else:
                board.beep(board.SOUND_GENERAL)
                # Depending on the outcome we can update the game information for the result
                resultstr = str(cboard.result())
                tg = session.query(models.Game).filter(models.Game.id == gamedbid).first()
                if tg is not None:
                    tg.result = resultstr
                    session.flush()
                    session.commit()
                else:
                    log.warning(f"[gamemanager.fieldcallback] Game with id {gamedbid} not found in database, cannot update result")
                eventcallbackfunction(str(outc.termination))

def resignGame(sideresigning):
    # Take care of updating the data for a resigned game and callback to the program with the
    # winner. sideresigning = 1 for white, 2 for black
    resultstr = ""
    if sideresigning == 1:
        resultstr = "0-1"
    else:
        resultstr = "1-0"
    tg = session.query(models.Game).filter(models.Game.id == gamedbid).first()
    if tg is not None:
        tg.result = resultstr
        session.flush()
        session.commit()
    else:
        log.warning(f"[gamemanager.resignGame] Game with id {gamedbid} not found in database, cannot update result")
    eventcallbackfunction("Termination.RESIGN")
    
def getResult():
    # Looks up the result of the last game and returns it
    gamedata = session.execute(
        select(models.Game.created_at, models.Game.source, models.Game.event, models.Game.site, models.Game.round,
        models.Game.white, models.Game.black, models.Game.result, models.Game.id).
        order_by(models.Game.id.desc())
    ).first()
    if gamedata is not None:
        return str(gamedata.result)
    else:
        return "Unknown"

def drawGame():
    # Take care of updating the data for a drawn game
    tg = session.query(models.Game).filter(models.Game.id == gamedbid).first()
    if tg is not None:
        tg.result = "1/2-1/2"
        session.flush()
        session.commit()
    else:
        log.warning(f"[gamemanager.drawGame] Game with id {gamedbid} not found in database, cannot update result")
    eventcallbackfunction("Termination.DRAW")

def gameThread(eventCallback, moveCallback, keycallbacki, takebackcallbacki):
    # The main thread handles the actual chess game functionality and calls back to
    # eventCallback with game events and
    # moveCallback with the actual moves made
    global kill
    global keycallbackfunction
    global movecallbackfunction
    global eventcallbackfunction
    global takebackcallbackfunction
    keycallbackfunction = keycallbacki
    movecallbackfunction = moveCallback
    eventcallbackfunction = eventCallback
    takebackcallbackfunction = takebackcallbacki
    board.ledsOff()
    log.info(f"[gamemanager.gameThread] Subscribing to events")
    log.info(f"[gamemanager.gameThread] Keycallback: {keycallback}")
    log.info(f"[gamemanager.gameThread] Fieldcallback: correction_fieldcallback (wraps fieldcallback)")
    try:
        board.subscribeEvents(keycallback, correction_fieldcallback)
    except Exception as e:
        log.error(f"[gamemanager.gameThread] error: {e}")
        log.error(f"[gamemanager.gameThread] error: {sys.exc_info()[1]}")
        return
    while kill == 0:
        time.sleep(0.1)

def _reset_game():
    try:
        global boardstates
        global curturn
        global cboard
        global paths
        global source
        global gameinfo_event
        global gameinfo_site
        global gameinfo_round
        global gameinfo_white
        global gameinfo_black
        global sourcesq
        global legalsquares
        global othersourcesq
        global forcemove
        global computermove
        
        # Debug: Log board state comparison
        #log.info(f"DEBUG: Board state check - current_state length: {len(current_state)}, startstate length: {len(startstate)}")
        #log.info(f"DEBUG: States equal: {bytearray(current_state) == startstate}")
        # Always refresh current_state before comparing to avoid stale reads
            
        log.info("DEBUG: Detected starting position - triggering NEW_GAME")
        # Reset move-related state variables to prevent stale values from previous game/correction
        sourcesq = -1
        legalsquares = []
        othersourcesq = -1
        forcemove = 0
        computermove = ""
        curturn = 1
        cboard = chess.Board("rnbqkbnr/pppppppp/8/8/8/8/PPPPPPPP/RNBQKBNR w KQkq - 0 1")
        paths.write_fen_log(cboard.fen())
        board.beep(board.SOUND_GENERAL)
        time.sleep(0.3)
        board.beep(board.SOUND_GENERAL)
        board.ledsOff()
        eventcallbackfunction(EVENT_NEW_GAME)
        eventcallbackfunction(EVENT_WHITE_TURN)
        # Log a new game in the db
        game = models.Game(
            source=source,
            event=gameinfo_event,
            site=gameinfo_site,
            round=gameinfo_round,
            white=gameinfo_white,
            black=gameinfo_black
        )
        log.info(game)
        session.add(game)
        session.commit()                        
        # Get the max game id as that is this game id and fill it into gamedbid
        gamedbid = session.query(func.max(models.Game.id)).scalar()
        # Now make an entry in GameMove for this start state
        gamemove = models.GameMove(
            gameid = gamedbid,
            move = '',
            fen = str(cboard.fen())
        )
        session.add(gamemove)
        session.commit()
        boardstates = []
        collectBoardState()
    except Exception as e:
        log.error(f"Error resetting game: {e}")
        import traceback
        traceback.print_exc()
        pass

def clockThread():
    # This thread just decrements the clock and updates the epaper
    global whitetime
    global blacktime
    global curturn
    global kill
    global cboard
    global showingpromotion
    while kill == 0:
        time.sleep(2) # epaper refresh rate means we can only have an accuracy of around 2 seconds :(
        if whitetime > 0 and curturn == 1 and cboard.fen() != "rnbqkbnr/pppppppp/8/8/8/8/PPPPPPPP/RNBQKBNR w KQkq - 0 1":
            whitetime = whitetime - 2
        if blacktime > 0 and curturn == 0:
            blacktime = blacktime - 2
        wmin = whitetime // 60
        wsec = whitetime % 60
        bmin = blacktime // 60
        bsec = blacktime % 60
        timestr = "{:02d}".format(wmin) + ":" + "{:02d}".format(wsec) + "       " + "{:02d}".format(
            bmin) + ":" + "{:02d}".format(bsec)
        if showingpromotion == False:
            epaper.writeText(13, timestr)

whitetime = 0
blacktime = 0
def setClock(white,black):
    # Set the clock
    global whitetime
    global blacktime
    whitetime = white
    blacktime = black

def startClock():
    # Start the clock. It writes to line 13
    wmin = whitetime // 60
    wsec = whitetime % 60
    bmin = blacktime // 60
    bsec = blacktime % 60
    timestr = "{:02d}".format(wmin) + ":" + "{:02d}".format(wsec) + "       " + "{:02d}".format(bmin) + ":" + "{:02d}".format(bsec)
    epaper.writeText(13,timestr)
    clockthread = threading.Thread(target=clockThread, args=())
    clockthread.daemon = True
    clockthread.start()

def computerMove(mv, forced = True):
    # Set the computer move that the player is expected to make
    # in the format b2b4 , g7g8q , etc
    global computermove
    global forcemove
    if len(mv) < 4:
        return
    # First set the globals so that the thread knows there is a computer move
    computermove = mv
    if forced == True:
        forcemove = 1
    # Next indicate this on the board. First convert the text representation to the field number
    fromnum = ((ord(mv[1:2]) - ord("1")) * 8) + (ord(mv[0:1]) - ord("a"))
    tonum = ((ord(mv[3:4]) - ord("1")) * 8) + (ord(mv[2:3]) - ord("a"))
    # Then light it up!
    board.ledFromTo(fromnum,tonum)  

def setGameInfo(gi_event,gi_site,gi_round,gi_white,gi_black):
    # Call before subscribing if you want to set further information about the game for the PGN files
    global gameinfo_event
    global gameinfo_site
    global gameinfo_round
    global gameinfo_white
    global gameinfo_black
    gameinfo_event = gi_event
    gameinfo_site = gi_site
    gameinfo_round = gi_round
    gameinfo_white = gi_white
    gameinfo_black = gi_black

def subscribeGame(eventCallback, moveCallback, keyCallback, takebackCallback = None):
    # Subscribe to the game manager
    global source
    global gamedbid
    global session
    global boardstates
    
    boardstates = []
    #board.getChessState()
    #board.getChessState()
    collectBoardState()
    
    source = inspect.getsourcefile(sys._getframe(1))
    Session = sessionmaker(bind=models.engine)
    session = Session()

    # TODO: This is a hack to clear the serial buffer. It should be done in the board thread.
    #board.clearSerial()
    gamethread = threading.Thread(target=gameThread, args=([eventCallback, moveCallback, keyCallback, takebackCallback]))
    gamethread.daemon = True
    gamethread.start()

def unsubscribeGame():
    # Stops the game manager
    global kill
    board.ledsOff()
    kill = 1
<|MERGE_RESOLUTION|>--- conflicted
+++ resolved
@@ -1,853 +1,842 @@
-# This script manages a chess game, passing events and moves back to the calling script with callbacks
-# The calling script is expected to manage the display itself using epaper.py
-# Calling script initialises with subscribeGame(eventCallback, moveCallback, keyCallback)
-# eventCallback feeds back events such as start of game, gameover
-# moveCallback feeds back the chess moves made on the board
-# keyCallback feeds back key presses from keys under the display
-
-# This file is part of the DGTCentaur Mods open source software
-# ( https://github.com/EdNekebno/DGTCentaur )
-#
-# DGTCentaur Mods is free software: you can redistribute
-# it and/or modify it under the terms of the GNU General Public
-# License as published by the Free Software Foundation, either
-# version 3 of the License, or (at your option) any later version.
-#
-# DGTCentaur Mods is distributed in the hope that it will
-# be useful, but WITHOUT ANY WARRANTY; without even the implied warranty
-# of MERCHANTABILITY or FITNESS FOR A PARTICULAR PURPOSE.  See the
-# GNU General Public License for more details.
-#
-# You should have received a copy of the GNU General Public License
-# along with this file.  If not, see
-#
-# https://github.com/EdNekebno/DGTCentaur/blob/master/LICENSE.md
-#
-# This and any other notices must remain intact and unaltered in any
-# distribution, modification, variant, or derivative of this software.
-
-# TODO
-
-from DGTCentaurMods.board import *
-from DGTCentaurMods.display import epaper
-from DGTCentaurMods.db import models
-from sqlalchemy.orm import sessionmaker
-from sqlalchemy import create_engine, MetaData, func, select
-from scipy.optimize import linear_sum_assignment
-import threading
-import time
-import chess
-import sys
-import inspect
-import numpy as np
-from DGTCentaurMods.config import paths
-from DGTCentaurMods.board.logging import log, logging
-
-
-# Some useful constants
-EVENT_NEW_GAME = 1
-EVENT_BLACK_TURN = 2
-EVENT_WHITE_TURN = 3
-EVENT_REQUEST_DRAW = 4
-EVENT_RESIGN_GAME = 5
-
-kill = 0
-startstate = bytearray(b'\x01\x01\x01\x01\x01\x01\x01\x01\x01\x01\x01\x01\x01\x01\x01\x01\x00\x00\x00\x00\x00\x00\x00\x00\x00\x00\x00\x00\x00\x00\x00\x00\x00\x00\x00\x00\x00\x00\x00\x00\x00\x00\x00\x00\x00\x00\x00\x00\x01\x01\x01\x01\x01\x01\x01\x01\x01\x01\x01\x01\x01\x01\x01\x01')
-keycallbackfunction = None
-movecallbackfunction = None
-eventcallbackfunction = None
-takebackcallbackfunction = None
-cboard = chess.Board()
-curturn = 1
-sourcesq = -1
-othersourcesq = -1
-legalsquares = []
-computermove = ""
-forcemove = 0
-source = ""
-gamedbid = -1
-session = None
-showingpromotion = False
-
-gameinfo_event = ""
-gameinfo_site = ""
-gameinfo_round = ""
-gameinfo_white = ""
-gameinfo_black = ""
-
-inmenu = 0
-boardstates = []
-
-# Correction mode state variables
-correction_mode = False
-correction_expected_state = None
-correction_iteration = 0
-original_fieldcallback = None
-correction_just_exited = False  # Flag to suppress stale events immediately after correction mode exits
-
-def collectBoardState():
-    # Append the board state to boardstates
-    global boardstates
-    log.info(f"[gamemanager.collectBoardState] Collecting board state")
-    boardstates.append(board.getChessState())
-
-def waitForPromotionChoice():
-    """Wait for user to select promotion piece via button press"""
-    key = board.wait_for_key_up(timeout=60)
-    if key == board.Key.BACK:
-        return "n"  # Knight
-    elif key == board.Key.TICK:
-        return "b"  # Bishop
-    elif key == board.Key.UP:
-        return "q"  # Queen
-    elif key == board.Key.DOWN:
-        return "r"  # Rook
-    else:
-        return "q"  # Default to queen on timeout/other    
-
-def checkLastBoardState():
-    # If the current board state is the state of the board from the move before
-    # then a takeback is in progress
-    global boardstates
-    global gamebid
-    global session
-    global cboard
-    global takebackcallbackfunction
-    global curturn
-    if takebackcallbackfunction != None and len(boardstates) > 1:
-        log.info(f"[gamemanager.checkLastBoardState] Checking last board state")
-        current_state = board.getChessState()
-        log.info(f"[gamemanager.checkLastBoardState] Current board state:")
-        board.printChessState(current_state)
-        log.info(f"[gamemanager.checkLastBoardState] Last board state:")
-        board.printChessState(boardstates[len(boardstates) - 2])
-        if current_state == boardstates[len(boardstates) - 2]:    
-            board.ledsOff()            
-            boardstates = boardstates[:-1] 
-            # For a takeback we need to remove the last move logged to the database,
-            # update the fen. Switch the turn and alert the calling script of a takeback
-            lastmovemade = session.query(models.GameMove).order_by(models.GameMove.id.desc()).first()
-            session.delete(lastmovemade)
-            session.commit()
-            cboard.pop()
-            paths.write_fen_log(cboard.fen())            
-            if curturn == 0:
-                curturn = 1
-            else:
-                curturn = 0
-            board.beep(board.SOUND_GENERAL)
-            takebackcallbackfunction()
-            
-            # Verify board is correct after takeback
-            time.sleep(0.2)
-            current = board.getChessState()
-            if not validate_board_state(current, boardstates[-1] if boardstates else None):
-                log.info("[gamemanager.checkLastBoardState] Board state incorrect after takeback, entering correction mode")
-                enter_correction_mode()
-            
-            return True   
-    else:
-        log.info(f"[gamemanager.checkLastBoardState] No takeback detected")
-    return False    
-
-def validate_board_state(current_state, expected_state):
-    """
-    Validate board state by comparing piece presence.
-    Returns True if board matches expected state.
-    
-    Args:
-        current_state: Current board state from getChessState()
-        expected_state: Expected board state to compare against
-    
-    Returns:
-        bool: True if states match, False otherwise
-    """
-    if current_state is None or expected_state is None:
-        return False
-    
-    if len(current_state) != 64 or len(expected_state) != 64:
-        return False
-    
-    return bytearray(current_state) == bytearray(expected_state)
-
-def enter_correction_mode():
-    """
-    Enter correction mode to guide user in fixing board state.
-    Pauses and resumes events to reset the event queue.
-    """
-    global correction_mode, correction_expected_state, correction_iteration, forcemove, computermove
-    global correction_just_exited
-    correction_mode = True
-    correction_expected_state = boardstates[-1] if boardstates else None
-    correction_iteration = 0
-    correction_just_exited = False  # Clear flag when entering correction mode
-    log.warning(f"[gamemanager.enter_correction_mode] Entered correction mode (forcemove={forcemove}, computermove={computermove})")
-
-def exit_correction_mode():
-    """
-    Exit correction mode and resume normal game flow.
-    Restores forced move LEDs if a forced move was pending.
-    Resets move state variables to ensure clean state after correction.
-    """
-    global correction_mode, correction_expected_state, forcemove, computermove
-    global sourcesq, legalsquares, othersourcesq, correction_just_exited
-    correction_mode = False
-    correction_expected_state = None
-    correction_just_exited = True  # Set flag to suppress stale events immediately after exit
-    log.warning("[gamemanager.exit_correction_mode] Exited correction mode")
-    
-    # Reset move state variables to ensure clean state after correction
-    # The correction process may have left these in an inconsistent state,
-    # so reset them so the next move starts fresh
-    sourcesq = -1
-    legalsquares = []
-    othersourcesq = -1
-    
-    # If there was a forced move pending, restore the LEDs
-    if forcemove == 1 and computermove and len(computermove) >= 4:
-        fromnum = ((ord(computermove[1:2]) - ord("1")) * 8) + (ord(computermove[0:1]) - ord("a"))
-        tonum = ((ord(computermove[3:4]) - ord("1")) * 8) + (ord(computermove[2:3]) - ord("a"))
-        board.ledFromTo(fromnum, tonum)
-        log.info(f"[gamemanager.exit_correction_mode] Restored forced move LEDs: {computermove}")
-
-def provide_correction_guidance(current_state, expected_state):
-    """
-    Provide LED guidance to correct misplaced pieces using Hungarian algorithm.
-    
-    Computes optimal pairing between misplaced pieces using linear_sum_assignment
-    for minimal total movement distance, then lights up LEDs to guide the user.
-    
-    Args:
-        current_state: Current board state from getChessState()
-        expected_state: Expected board state
-    """
-    if current_state is None or expected_state is None:
-        return
-    
-    if len(current_state) != 64 or len(expected_state) != 64:
-        return
-    
-    # Helper functions for distance calculation
-    def _rc(idx):
-        """Convert square index to (row, col)"""
-        return (idx // 8), (idx % 8)
-    
-    def _dist(a, b):
-        """Manhattan distance between two squares"""
-        ar, ac = _rc(a)
-        br, bc = _rc(b)
-        return abs(ar - br) + abs(ac - bc)
-    
-    # Compute diffs to find misplaced pieces
-    missing_origins = []  # Squares that should have pieces but don't
-    wrong_locations = []  # Squares that have pieces but shouldn't
-    
-    for i in range(64):
-        if expected_state[i] == 1 and current_state[i] == 0:
-            missing_origins.append(i)
-        elif expected_state[i] == 0 and current_state[i] == 1:
-            wrong_locations.append(i)
-    
-    if len(missing_origins) == 0 and len(wrong_locations) == 0:
-        # Board is correct
-        board.ledsOff()
-        return
-    
-    log.warning(f"[gamemanager.provide_correction_guidance] Found {len(wrong_locations)} wrong pieces, {len(missing_origins)} missing pieces")
-    
-    # Guide one piece at a time
-    if len(wrong_locations) > 0 and len(missing_origins) > 0:
-        # Use Hungarian algorithm for optimal pairing
-        n_wrong = len(wrong_locations)
-        n_missing = len(missing_origins)
-        
-        if n_wrong == 1 and n_missing == 1:
-            # Simple case - just pair the only two
-            from_idx = wrong_locations[0]
-            to_idx = missing_origins[0]
-        else:
-            # Create cost matrix based on Manhattan distances
-            costs = np.zeros((n_wrong, n_missing))
-            for i, wl in enumerate(wrong_locations):
-                for j, mo in enumerate(missing_origins):
-                    costs[i, j] = _dist(wl, mo)
-            
-            # Find optimal assignment
-            row_ind, col_ind = linear_sum_assignment(costs)
-            
-            # Guide the first pair
-            from_idx = wrong_locations[row_ind[0]]
-            to_idx = missing_origins[col_ind[0]]
-        
-        board.ledsOff()
-        board.ledFromTo(from_idx, to_idx, intensity=5)
-        log.warning(f"[gamemanager.provide_correction_guidance] Guiding piece from {chess.square_name(from_idx)} to {chess.square_name(to_idx)}")
-    else:
-        # Only pieces missing or only extra pieces
-        if len(missing_origins) > 0:
-            # Light up the squares where pieces should be
-            board.ledsOff()
-            for idx in missing_origins:
-                board.led(idx, intensity=5)
-            log.warning(f"[gamemanager.provide_correction_guidance] Pieces missing at: {[chess.square_name(sq) for sq in missing_origins]}")
-        elif len(wrong_locations) > 0:
-            # Light up the squares where pieces shouldn't be
-            board.ledsOff()
-            for idx in wrong_locations:
-                board.led(idx, intensity=5)
-            log.warning(f"[gamemanager.provide_correction_guidance] Extra pieces at: {[chess.square_name(sq) for sq in wrong_locations]}")
-
-def guideMisplacedPiece(field, sourcesq, othersourcesq, vpiece):
-    """
-    Guide the user to correct misplaced pieces using LED indicators.
-    
-    Enters correction mode which intercepts field callbacks and provides
-    LED guidance until the board state matches the expected state.
-    
-    Args:
-        field: The square where the illegal piece was placed
-        sourcesq: The source square of the current player's piece being moved
-        othersourcesq: The source square of an opponent's piece that was lifted
-        vpiece: Whether the piece belongs to the current player (1) or opponent (0)
-    """
-    log.warning(f"[gamemanager.guideMisplacedPiece] Entering correction mode for field {field}")
-    enter_correction_mode()
-    current_state = board.getChessState()
-    if boardstates and len(boardstates) > 0:
-        provide_correction_guidance(current_state, boardstates[-1])
-
-def correction_fieldcallback(piece_event, field, time_in_seconds):
-    """
-    Wrapper that intercepts field events during correction mode.
-    Validates board state and only passes through to normal game flow when correct.
-    
-    Args:
-        piece_event: 0 for lift, 1 for place
-        field: Square index (0-63)
-        time_in_seconds: Time of the event
-    """
-    global correction_mode, correction_expected_state, boardstates, cboard, original_fieldcallback
-    
-    if not correction_mode:
-        # Normal flow - pass through to original callback
-        return fieldcallback(piece_event, field, time_in_seconds)
-    
-    # In correction mode: check if board now matches expected after each event
-    current_state = board.getChessState()
-
-    # Check if board is in starting position (new game detection)
-    if current_state is not None and len(current_state) == 64:
-        if bytearray(current_state) == startstate:
-            log.info("[gamemanager.correction_fieldcallback] Starting position detected while in correction mode - exiting correction and triggering new game check")
-            board.ledsOff()
-            board.beep(board.SOUND_GENERAL)
-            exit_correction_mode()
-            _reset_game()
-            return
-     
-    log.info(f"[gamemanager.correction_fieldcallback] Current state:")
-    board.printChessState(current_state, logging.ERROR)
-    log.info(f"[gamemanager.correction_fieldcallback] Correction expected state:")
-    board.printChessState(correction_expected_state)
-    if validate_board_state(current_state, correction_expected_state):
-        # Board is now correct!
-        log.info("[gamemanager.correction_fieldcallback] Board corrected, exiting correction mode")
-        board.beep(board.SOUND_GENERAL)
-        # Don't turn off LEDs here - let exit_correction_mode() restore forced move LEDs if needed
-        exit_correction_mode()
-        # Don't process this event through normal flow, just exit correction
-        return
-    
-    # Still incorrect, update guidance
-    provide_correction_guidance(current_state, correction_expected_state)
-
-def keycallback(key_pressed):
-    # Receives the key pressed and passes back to the script calling game manager
-    # Here we make an exception though and takeover control of the ? key. We can use this
-    # key to present a menu for draw offers or resigning.
-    global keycallbackfunction
-    global eventcallbackfunction
-    global inmenu
-    if keycallbackfunction != None:
-        if inmenu == 0 and key_pressed != board.Key.HELP:
-            keycallbackfunction(key_pressed)
-        if inmenu == 0 and key_pressed == board.Key.HELP:
-            # If we're not already in the menu and the user presses the question mark
-            # key then let's bring up the menu
-            inmenu = 1
-            epaper.resignDrawMenu(14)
-        if inmenu == 1 and key_pressed == board.Key.BACK:
-            epaper.writeText(14,"                   ")
-        if inmenu == 1 and key_pressed == board.Key.UP:
-            epaper.writeText(14,"                   ")
-            eventcallbackfunction(EVENT_REQUEST_DRAW)
-            inmenu = 0
-        if inmenu == 1 and key_pressed == board.Key.DOWN:
-            epaper.writeText(14,"                   ")
-            eventcallbackfunction(EVENT_RESIGN_GAME)
-            inmenu = 0
-
-<<<<<<< HEAD
-def fieldcallback(field):
-    print(f"[gamemanager.fieldcallback] Field: {field}")
-=======
-def fieldcallback(piece_event, field, time_in_seconds):
->>>>>>> 3ffada54
-    # Receives field events. Positive is a field lift, negative is a field place. Numbering 0 = a1, 63 = h8
-    # Use this to calculate moves
-    # field = square + 1 # Convert to positive field number
-    # if piece_event == 1: # PLACE
-    #     field = ((square + 1) * -1) # Convert to negative field number
-
-    log.info(f"[gamemanager.fieldcallback] piece_event={piece_event} field={field} time_in_seconds={time_in_seconds}")
-    global cboard
-    global curturn
-    global movecallbackfunction
-    global sourcesq
-    global othersourcesq
-    global legalsquares
-    global eventcallbackfunction
-    global computermove
-    global forcemove
-    global source
-    global gamedbid
-    global session
-    global showingpromotion
-    lift = 0
-    place = 0
-    if piece_event == 0:
-        lift = 1
-    else:
-        place = 1
-<<<<<<< HEAD
-        field = field * -1
-    field = field - 1
-    print(f"[gamemanager.fieldcallback] Field: {field}")
-=======
-    #     field = field * -1
-    # field = field - 1
-    # No extra index remapping here; LED helpers expect chess indices 0(a1)..63(h8)
->>>>>>> 3ffada54
-    # Check the piece colour against the current turn
-    log.info(f"[gamemanager.fieldcallback] Field: {field}")
-    pc = cboard.color_at(field)
-    log.info(f"[gamemanager.fieldcallback] Piece colour: {pc}")
-    vpiece = 0
-    if curturn == 0 and pc == False:
-        vpiece = 1
-    if curturn == 1 and pc == True:
-        vpiece = 1
-    fieldname = chess.square_name(field)
-    log.info(f"[gamemanager.fieldcallback] Fieldname: {fieldname}")
-    legalmoves = cboard.legal_moves
-    lmoves = list(legalmoves)
-    if lift == 1 and field not in legalsquares and sourcesq < 0 and vpiece == 1:
-        # Generate a list of places this piece can move to
-        lifted = 1
-        legalsquares = []
-        legalsquares.append(field)
-        sourcesq = field
-        for x in range(0, 64):
-            fx = chess.square_name(x)
-            tm = fieldname + fx
-            found = 0
-            try:
-                for q in range(0,len(lmoves)):
-                    if str(tm[0:4]) == str(lmoves[q])[0:4]:
-                        found = 1
-                        break
-            except:
-                pass
-            if found == 1:
-                legalsquares.append(x)
-    # Track opposing side lifts so we can guide returning them if moved
-    if lift == 1 and vpiece == 0:
-        othersourcesq = field
-    # If opponent piece is placed back on original square, turn LEDs off and reset
-    if place == 1 and vpiece == 0 and othersourcesq >= 0 and field == othersourcesq:
-        board.ledsOff()
-        othersourcesq = -1
-    if forcemove == 1 and lift == 1 and vpiece == 1:
-        # If this is a forced move (computer move) then the piece lifted should equal the start of computermove
-        # otherwise set legalsquares so they can just put the piece back down! If it is the correct piece then
-        # adjust legalsquares so to only include the target square
-        if fieldname != computermove[0:2]:
-            # Forced move but wrong piece lifted
-            legalsquares = []
-            legalsquares.append(field)
-        else:
-            # Forced move, correct piece lifted, limit legal squares
-            target = computermove[2:4]
-            # Convert the text in target to the field number
-            tsq = chess.parse_square(target)
-            legalsquares = []
-            legalsquares.append(tsq)
-    # Ignore PLACE events without a corresponding LIFT (stale events from before reset)
-    # This prevents triggering correction mode when a PLACE event arrives after reset
-    # but before the piece is lifted again in the new game state
-    # Allow opponent piece placement back (othersourcesq >= 0) and forced moves
-    global correction_just_exited
-    if place == 1 and sourcesq < 0 and othersourcesq < 0:
-        # After correction mode exits, there may be stale PLACE events from the correction process
-        # Ignore them unless it's a forced move source square (which we handle separately)
-        if correction_just_exited:
-            # Check if this is the forced move source square - if so, we'll handle it below
-            # Otherwise, ignore it as a stale event from correction
-            if forcemove == 1 and computermove and len(computermove) >= 4:
-                forced_source = chess.parse_square(computermove[0:2])
-                if field != forced_source:
-                    log.info(f"[gamemanager.fieldcallback] Ignoring stale PLACE event after correction exit for field {field} (not forced move source)")
-                    correction_just_exited = False  # Clear flag after ignoring first stale event
-                    return
-            else:
-                log.info(f"[gamemanager.fieldcallback] Ignoring stale PLACE event after correction exit for field {field}")
-                correction_just_exited = False  # Clear flag after ignoring first stale event
-                return
-        
-        # For forced moves, also ignore stale PLACE events on the source square
-        # (the forced move source square) before the LIFT has been processed
-        if forcemove == 1 and computermove and len(computermove) >= 4:
-            forced_source = chess.parse_square(computermove[0:2])
-            if field == forced_source:
-                log.info(f"[gamemanager.fieldcallback] Ignoring stale PLACE event for forced move source field {field} (no corresponding LIFT)")
-                correction_just_exited = False  # Clear flag
-                return
-        if not forcemove:
-            log.info(f"[gamemanager.fieldcallback] Ignoring stale PLACE event for field {field} (no corresponding LIFT)")
-            correction_just_exited = False  # Clear flag
-            return
-    
-    # Clear the flag once we process a valid event (LIFT)
-    if lift == 1:
-        correction_just_exited = False
-    if place == 1 and field not in legalsquares:
-        board.beep(board.SOUND_WRONG_MOVE)
-        log.warning(f"[gamemanager.fieldcallback] Piece placed on illegal square {field}")
-        is_takeback = checkLastBoardState()
-        if not is_takeback:
-            guideMisplacedPiece(field, sourcesq, othersourcesq, vpiece)
-    
-    log.info(f"[gamemanager.fieldcallback] field: {field}")
-    log.info(f"[gamemanager.fieldcallback] legalsquares: {legalsquares}")
-    if place == 1 and field in legalsquares:
-        log.info(f"[gamemanager.fieldcallback] Making move")
-        if field == sourcesq:
-            # Piece has simply been placed back
-            board.ledsOff()
-            sourcesq = -1
-            legalsquares = []
-        else:
-            # Piece has been moved
-            fromname = chess.square_name(sourcesq)
-            toname = chess.square_name(field)
-            # Promotion
-            # If this is a WPAWN and squarerow is 7
-            # or a BPAWN and squarerow is 0
-            pname = str(cboard.piece_at(sourcesq))
-            pr = ""
-            if (field // 8) == 7 and pname == "P":
-                screenback = epaper.epaperbuffer.copy()
-                #Beep
-                board.beep(board.SOUND_GENERAL)
-                if forcemove == 0:
-                    showingpromotion = True
-                    epaper.promotionOptions(13)
-                    pr = waitForPromotionChoice()
-                    epaper.epaperbuffer = screenback.copy()
-                    showingpromotion = False
-            if (field // 8) == 0 and pname == "p":
-                screenback = epaper.epaperbuffer.copy()
-                #Beep
-                board.beep(board.SOUND_GENERAL)
-                if forcemove == 0:
-                    showingpromotion = True
-                    epaper.promotionOptions(13)
-                    pr = waitForPromotionChoice()
-                    showingpromotion = False
-                    epaper.epaperbuffer = screenback.copy()
-                    
-            if forcemove == 1:
-                mv = computermove
-            else:
-                mv = fromname + toname + pr
-            # Make the move and update fen.log
-            cboard.push(chess.Move.from_uci(mv))
-            paths.write_fen_log(cboard.fen())
-            gamemove = models.GameMove(
-                gameid=gamedbid,
-                move=mv,
-                fen=str(cboard.fen())
-            )
-            session.add(gamemove)
-            session.commit()
-            collectBoardState()
-            legalsquares = []
-            sourcesq = -1
-            board.ledsOff()
-            forcemove = 0
-            if movecallbackfunction != None:
-                movecallbackfunction(mv)
-            board.beep(board.SOUND_GENERAL)
-            # Also light up the square moved to
-            board.led(field)
-            # Check the outcome
-            outc = cboard.outcome(claim_draw=True)
-            if outc == None or outc == "None" or outc == 0:
-                # Switch the turn
-                if curturn == 0:
-                    curturn = 1
-                    if eventcallbackfunction != None:
-                        eventcallbackfunction(EVENT_WHITE_TURN)
-                else:
-                    curturn = 0
-                    if eventcallbackfunction != None:
-                        eventcallbackfunction(EVENT_BLACK_TURN)
-            else:
-                board.beep(board.SOUND_GENERAL)
-                # Depending on the outcome we can update the game information for the result
-                resultstr = str(cboard.result())
-                tg = session.query(models.Game).filter(models.Game.id == gamedbid).first()
-                if tg is not None:
-                    tg.result = resultstr
-                    session.flush()
-                    session.commit()
-                else:
-                    log.warning(f"[gamemanager.fieldcallback] Game with id {gamedbid} not found in database, cannot update result")
-                eventcallbackfunction(str(outc.termination))
-
-def resignGame(sideresigning):
-    # Take care of updating the data for a resigned game and callback to the program with the
-    # winner. sideresigning = 1 for white, 2 for black
-    resultstr = ""
-    if sideresigning == 1:
-        resultstr = "0-1"
-    else:
-        resultstr = "1-0"
-    tg = session.query(models.Game).filter(models.Game.id == gamedbid).first()
-    if tg is not None:
-        tg.result = resultstr
-        session.flush()
-        session.commit()
-    else:
-        log.warning(f"[gamemanager.resignGame] Game with id {gamedbid} not found in database, cannot update result")
-    eventcallbackfunction("Termination.RESIGN")
-    
-def getResult():
-    # Looks up the result of the last game and returns it
-    gamedata = session.execute(
-        select(models.Game.created_at, models.Game.source, models.Game.event, models.Game.site, models.Game.round,
-        models.Game.white, models.Game.black, models.Game.result, models.Game.id).
-        order_by(models.Game.id.desc())
-    ).first()
-    if gamedata is not None:
-        return str(gamedata.result)
-    else:
-        return "Unknown"
-
-def drawGame():
-    # Take care of updating the data for a drawn game
-    tg = session.query(models.Game).filter(models.Game.id == gamedbid).first()
-    if tg is not None:
-        tg.result = "1/2-1/2"
-        session.flush()
-        session.commit()
-    else:
-        log.warning(f"[gamemanager.drawGame] Game with id {gamedbid} not found in database, cannot update result")
-    eventcallbackfunction("Termination.DRAW")
-
-def gameThread(eventCallback, moveCallback, keycallbacki, takebackcallbacki):
-    # The main thread handles the actual chess game functionality and calls back to
-    # eventCallback with game events and
-    # moveCallback with the actual moves made
-    global kill
-    global keycallbackfunction
-    global movecallbackfunction
-    global eventcallbackfunction
-    global takebackcallbackfunction
-    keycallbackfunction = keycallbacki
-    movecallbackfunction = moveCallback
-    eventcallbackfunction = eventCallback
-    takebackcallbackfunction = takebackcallbacki
-    board.ledsOff()
-    log.info(f"[gamemanager.gameThread] Subscribing to events")
-    log.info(f"[gamemanager.gameThread] Keycallback: {keycallback}")
-    log.info(f"[gamemanager.gameThread] Fieldcallback: correction_fieldcallback (wraps fieldcallback)")
-    try:
-        board.subscribeEvents(keycallback, correction_fieldcallback)
-    except Exception as e:
-        log.error(f"[gamemanager.gameThread] error: {e}")
-        log.error(f"[gamemanager.gameThread] error: {sys.exc_info()[1]}")
-        return
-    while kill == 0:
-        time.sleep(0.1)
-
-def _reset_game():
-    try:
-        global boardstates
-        global curturn
-        global cboard
-        global paths
-        global source
-        global gameinfo_event
-        global gameinfo_site
-        global gameinfo_round
-        global gameinfo_white
-        global gameinfo_black
-        global sourcesq
-        global legalsquares
-        global othersourcesq
-        global forcemove
-        global computermove
-        
-        # Debug: Log board state comparison
-        #log.info(f"DEBUG: Board state check - current_state length: {len(current_state)}, startstate length: {len(startstate)}")
-        #log.info(f"DEBUG: States equal: {bytearray(current_state) == startstate}")
-        # Always refresh current_state before comparing to avoid stale reads
-            
-        log.info("DEBUG: Detected starting position - triggering NEW_GAME")
-        # Reset move-related state variables to prevent stale values from previous game/correction
-        sourcesq = -1
-        legalsquares = []
-        othersourcesq = -1
-        forcemove = 0
-        computermove = ""
-        curturn = 1
-        cboard = chess.Board("rnbqkbnr/pppppppp/8/8/8/8/PPPPPPPP/RNBQKBNR w KQkq - 0 1")
-        paths.write_fen_log(cboard.fen())
-        board.beep(board.SOUND_GENERAL)
-        time.sleep(0.3)
-        board.beep(board.SOUND_GENERAL)
-        board.ledsOff()
-        eventcallbackfunction(EVENT_NEW_GAME)
-        eventcallbackfunction(EVENT_WHITE_TURN)
-        # Log a new game in the db
-        game = models.Game(
-            source=source,
-            event=gameinfo_event,
-            site=gameinfo_site,
-            round=gameinfo_round,
-            white=gameinfo_white,
-            black=gameinfo_black
-        )
-        log.info(game)
-        session.add(game)
-        session.commit()                        
-        # Get the max game id as that is this game id and fill it into gamedbid
-        gamedbid = session.query(func.max(models.Game.id)).scalar()
-        # Now make an entry in GameMove for this start state
-        gamemove = models.GameMove(
-            gameid = gamedbid,
-            move = '',
-            fen = str(cboard.fen())
-        )
-        session.add(gamemove)
-        session.commit()
-        boardstates = []
-        collectBoardState()
-    except Exception as e:
-        log.error(f"Error resetting game: {e}")
-        import traceback
-        traceback.print_exc()
-        pass
-
-def clockThread():
-    # This thread just decrements the clock and updates the epaper
-    global whitetime
-    global blacktime
-    global curturn
-    global kill
-    global cboard
-    global showingpromotion
-    while kill == 0:
-        time.sleep(2) # epaper refresh rate means we can only have an accuracy of around 2 seconds :(
-        if whitetime > 0 and curturn == 1 and cboard.fen() != "rnbqkbnr/pppppppp/8/8/8/8/PPPPPPPP/RNBQKBNR w KQkq - 0 1":
-            whitetime = whitetime - 2
-        if blacktime > 0 and curturn == 0:
-            blacktime = blacktime - 2
-        wmin = whitetime // 60
-        wsec = whitetime % 60
-        bmin = blacktime // 60
-        bsec = blacktime % 60
-        timestr = "{:02d}".format(wmin) + ":" + "{:02d}".format(wsec) + "       " + "{:02d}".format(
-            bmin) + ":" + "{:02d}".format(bsec)
-        if showingpromotion == False:
-            epaper.writeText(13, timestr)
-
-whitetime = 0
-blacktime = 0
-def setClock(white,black):
-    # Set the clock
-    global whitetime
-    global blacktime
-    whitetime = white
-    blacktime = black
-
-def startClock():
-    # Start the clock. It writes to line 13
-    wmin = whitetime // 60
-    wsec = whitetime % 60
-    bmin = blacktime // 60
-    bsec = blacktime % 60
-    timestr = "{:02d}".format(wmin) + ":" + "{:02d}".format(wsec) + "       " + "{:02d}".format(bmin) + ":" + "{:02d}".format(bsec)
-    epaper.writeText(13,timestr)
-    clockthread = threading.Thread(target=clockThread, args=())
-    clockthread.daemon = True
-    clockthread.start()
-
-def computerMove(mv, forced = True):
-    # Set the computer move that the player is expected to make
-    # in the format b2b4 , g7g8q , etc
-    global computermove
-    global forcemove
-    if len(mv) < 4:
-        return
-    # First set the globals so that the thread knows there is a computer move
-    computermove = mv
-    if forced == True:
-        forcemove = 1
-    # Next indicate this on the board. First convert the text representation to the field number
-    fromnum = ((ord(mv[1:2]) - ord("1")) * 8) + (ord(mv[0:1]) - ord("a"))
-    tonum = ((ord(mv[3:4]) - ord("1")) * 8) + (ord(mv[2:3]) - ord("a"))
-    # Then light it up!
-    board.ledFromTo(fromnum,tonum)  
-
-def setGameInfo(gi_event,gi_site,gi_round,gi_white,gi_black):
-    # Call before subscribing if you want to set further information about the game for the PGN files
-    global gameinfo_event
-    global gameinfo_site
-    global gameinfo_round
-    global gameinfo_white
-    global gameinfo_black
-    gameinfo_event = gi_event
-    gameinfo_site = gi_site
-    gameinfo_round = gi_round
-    gameinfo_white = gi_white
-    gameinfo_black = gi_black
-
-def subscribeGame(eventCallback, moveCallback, keyCallback, takebackCallback = None):
-    # Subscribe to the game manager
-    global source
-    global gamedbid
-    global session
-    global boardstates
-    
-    boardstates = []
-    #board.getChessState()
-    #board.getChessState()
-    collectBoardState()
-    
-    source = inspect.getsourcefile(sys._getframe(1))
-    Session = sessionmaker(bind=models.engine)
-    session = Session()
-
-    # TODO: This is a hack to clear the serial buffer. It should be done in the board thread.
-    #board.clearSerial()
-    gamethread = threading.Thread(target=gameThread, args=([eventCallback, moveCallback, keyCallback, takebackCallback]))
-    gamethread.daemon = True
-    gamethread.start()
-
-def unsubscribeGame():
-    # Stops the game manager
-    global kill
-    board.ledsOff()
-    kill = 1
+# This script manages a chess game, passing events and moves back to the calling script with callbacks
+# The calling script is expected to manage the display itself using epaper.py
+# Calling script initialises with subscribeGame(eventCallback, moveCallback, keyCallback)
+# eventCallback feeds back events such as start of game, gameover
+# moveCallback feeds back the chess moves made on the board
+# keyCallback feeds back key presses from keys under the display
+
+# This file is part of the DGTCentaur Mods open source software
+# ( https://github.com/EdNekebno/DGTCentaur )
+#
+# DGTCentaur Mods is free software: you can redistribute
+# it and/or modify it under the terms of the GNU General Public
+# License as published by the Free Software Foundation, either
+# version 3 of the License, or (at your option) any later version.
+#
+# DGTCentaur Mods is distributed in the hope that it will
+# be useful, but WITHOUT ANY WARRANTY; without even the implied warranty
+# of MERCHANTABILITY or FITNESS FOR A PARTICULAR PURPOSE.  See the
+# GNU General Public License for more details.
+#
+# You should have received a copy of the GNU General Public License
+# along with this file.  If not, see
+#
+# https://github.com/EdNekebno/DGTCentaur/blob/master/LICENSE.md
+#
+# This and any other notices must remain intact and unaltered in any
+# distribution, modification, variant, or derivative of this software.
+
+# TODO
+
+from DGTCentaurMods.board import *
+from DGTCentaurMods.display import epaper
+from DGTCentaurMods.db import models
+from sqlalchemy.orm import sessionmaker
+from sqlalchemy import create_engine, MetaData, func, select
+from scipy.optimize import linear_sum_assignment
+import threading
+import time
+import chess
+import sys
+import inspect
+import numpy as np
+from DGTCentaurMods.config import paths
+from DGTCentaurMods.board.logging import log, logging
+
+
+# Some useful constants
+EVENT_NEW_GAME = 1
+EVENT_BLACK_TURN = 2
+EVENT_WHITE_TURN = 3
+EVENT_REQUEST_DRAW = 4
+EVENT_RESIGN_GAME = 5
+
+kill = 0
+startstate = bytearray(b'\x01\x01\x01\x01\x01\x01\x01\x01\x01\x01\x01\x01\x01\x01\x01\x01\x00\x00\x00\x00\x00\x00\x00\x00\x00\x00\x00\x00\x00\x00\x00\x00\x00\x00\x00\x00\x00\x00\x00\x00\x00\x00\x00\x00\x00\x00\x00\x00\x01\x01\x01\x01\x01\x01\x01\x01\x01\x01\x01\x01\x01\x01\x01\x01')
+keycallbackfunction = None
+movecallbackfunction = None
+eventcallbackfunction = None
+takebackcallbackfunction = None
+cboard = chess.Board()
+curturn = 1
+sourcesq = -1
+othersourcesq = -1
+legalsquares = []
+computermove = ""
+forcemove = 0
+source = ""
+gamedbid = -1
+session = None
+showingpromotion = False
+
+gameinfo_event = ""
+gameinfo_site = ""
+gameinfo_round = ""
+gameinfo_white = ""
+gameinfo_black = ""
+
+inmenu = 0
+boardstates = []
+
+# Correction mode state variables
+correction_mode = False
+correction_expected_state = None
+correction_iteration = 0
+original_fieldcallback = None
+correction_just_exited = False  # Flag to suppress stale events immediately after correction mode exits
+
+def collectBoardState():
+    # Append the board state to boardstates
+    global boardstates
+    log.info(f"[gamemanager.collectBoardState] Collecting board state")
+    boardstates.append(board.getChessState())
+
+def waitForPromotionChoice():
+    """Wait for user to select promotion piece via button press"""
+    key = board.wait_for_key_up(timeout=60)
+    if key == board.Key.BACK:
+        return "n"  # Knight
+    elif key == board.Key.TICK:
+        return "b"  # Bishop
+    elif key == board.Key.UP:
+        return "q"  # Queen
+    elif key == board.Key.DOWN:
+        return "r"  # Rook
+    else:
+        return "q"  # Default to queen on timeout/other    
+
+def checkLastBoardState():
+    # If the current board state is the state of the board from the move before
+    # then a takeback is in progress
+    global boardstates
+    global gamebid
+    global session
+    global cboard
+    global takebackcallbackfunction
+    global curturn
+    if takebackcallbackfunction != None and len(boardstates) > 1:
+        log.info(f"[gamemanager.checkLastBoardState] Checking last board state")
+        current_state = board.getChessState()
+        log.info(f"[gamemanager.checkLastBoardState] Current board state:")
+        board.printChessState(current_state)
+        log.info(f"[gamemanager.checkLastBoardState] Last board state:")
+        board.printChessState(boardstates[len(boardstates) - 2])
+        if current_state == boardstates[len(boardstates) - 2]:    
+            board.ledsOff()            
+            boardstates = boardstates[:-1] 
+            # For a takeback we need to remove the last move logged to the database,
+            # update the fen. Switch the turn and alert the calling script of a takeback
+            lastmovemade = session.query(models.GameMove).order_by(models.GameMove.id.desc()).first()
+            session.delete(lastmovemade)
+            session.commit()
+            cboard.pop()
+            paths.write_fen_log(cboard.fen())            
+            if curturn == 0:
+                curturn = 1
+            else:
+                curturn = 0
+            board.beep(board.SOUND_GENERAL)
+            takebackcallbackfunction()
+            
+            # Verify board is correct after takeback
+            time.sleep(0.2)
+            current = board.getChessState()
+            if not validate_board_state(current, boardstates[-1] if boardstates else None):
+                log.info("[gamemanager.checkLastBoardState] Board state incorrect after takeback, entering correction mode")
+                enter_correction_mode()
+            
+            return True   
+    else:
+        log.info(f"[gamemanager.checkLastBoardState] No takeback detected")
+    return False    
+
+def validate_board_state(current_state, expected_state):
+    """
+    Validate board state by comparing piece presence.
+    Returns True if board matches expected state.
+    
+    Args:
+        current_state: Current board state from getChessState()
+        expected_state: Expected board state to compare against
+    
+    Returns:
+        bool: True if states match, False otherwise
+    """
+    if current_state is None or expected_state is None:
+        return False
+    
+    if len(current_state) != 64 or len(expected_state) != 64:
+        return False
+    
+    return bytearray(current_state) == bytearray(expected_state)
+
+def enter_correction_mode():
+    """
+    Enter correction mode to guide user in fixing board state.
+    Pauses and resumes events to reset the event queue.
+    """
+    global correction_mode, correction_expected_state, correction_iteration, forcemove, computermove
+    global correction_just_exited
+    correction_mode = True
+    correction_expected_state = boardstates[-1] if boardstates else None
+    correction_iteration = 0
+    correction_just_exited = False  # Clear flag when entering correction mode
+    log.warning(f"[gamemanager.enter_correction_mode] Entered correction mode (forcemove={forcemove}, computermove={computermove})")
+
+def exit_correction_mode():
+    """
+    Exit correction mode and resume normal game flow.
+    Restores forced move LEDs if a forced move was pending.
+    Resets move state variables to ensure clean state after correction.
+    """
+    global correction_mode, correction_expected_state, forcemove, computermove
+    global sourcesq, legalsquares, othersourcesq, correction_just_exited
+    correction_mode = False
+    correction_expected_state = None
+    correction_just_exited = True  # Set flag to suppress stale events immediately after exit
+    log.warning("[gamemanager.exit_correction_mode] Exited correction mode")
+    
+    # Reset move state variables to ensure clean state after correction
+    # The correction process may have left these in an inconsistent state,
+    # so reset them so the next move starts fresh
+    sourcesq = -1
+    legalsquares = []
+    othersourcesq = -1
+    
+    # If there was a forced move pending, restore the LEDs
+    if forcemove == 1 and computermove and len(computermove) >= 4:
+        fromnum = ((ord(computermove[1:2]) - ord("1")) * 8) + (ord(computermove[0:1]) - ord("a"))
+        tonum = ((ord(computermove[3:4]) - ord("1")) * 8) + (ord(computermove[2:3]) - ord("a"))
+        board.ledFromTo(fromnum, tonum)
+        log.info(f"[gamemanager.exit_correction_mode] Restored forced move LEDs: {computermove}")
+
+def provide_correction_guidance(current_state, expected_state):
+    """
+    Provide LED guidance to correct misplaced pieces using Hungarian algorithm.
+    
+    Computes optimal pairing between misplaced pieces using linear_sum_assignment
+    for minimal total movement distance, then lights up LEDs to guide the user.
+    
+    Args:
+        current_state: Current board state from getChessState()
+        expected_state: Expected board state
+    """
+    if current_state is None or expected_state is None:
+        return
+    
+    if len(current_state) != 64 or len(expected_state) != 64:
+        return
+    
+    # Helper functions for distance calculation
+    def _rc(idx):
+        """Convert square index to (row, col)"""
+        return (idx // 8), (idx % 8)
+    
+    def _dist(a, b):
+        """Manhattan distance between two squares"""
+        ar, ac = _rc(a)
+        br, bc = _rc(b)
+        return abs(ar - br) + abs(ac - bc)
+    
+    # Compute diffs to find misplaced pieces
+    missing_origins = []  # Squares that should have pieces but don't
+    wrong_locations = []  # Squares that have pieces but shouldn't
+    
+    for i in range(64):
+        if expected_state[i] == 1 and current_state[i] == 0:
+            missing_origins.append(i)
+        elif expected_state[i] == 0 and current_state[i] == 1:
+            wrong_locations.append(i)
+    
+    if len(missing_origins) == 0 and len(wrong_locations) == 0:
+        # Board is correct
+        board.ledsOff()
+        return
+    
+    log.warning(f"[gamemanager.provide_correction_guidance] Found {len(wrong_locations)} wrong pieces, {len(missing_origins)} missing pieces")
+    
+    # Guide one piece at a time
+    if len(wrong_locations) > 0 and len(missing_origins) > 0:
+        # Use Hungarian algorithm for optimal pairing
+        n_wrong = len(wrong_locations)
+        n_missing = len(missing_origins)
+        
+        if n_wrong == 1 and n_missing == 1:
+            # Simple case - just pair the only two
+            from_idx = wrong_locations[0]
+            to_idx = missing_origins[0]
+        else:
+            # Create cost matrix based on Manhattan distances
+            costs = np.zeros((n_wrong, n_missing))
+            for i, wl in enumerate(wrong_locations):
+                for j, mo in enumerate(missing_origins):
+                    costs[i, j] = _dist(wl, mo)
+            
+            # Find optimal assignment
+            row_ind, col_ind = linear_sum_assignment(costs)
+            
+            # Guide the first pair
+            from_idx = wrong_locations[row_ind[0]]
+            to_idx = missing_origins[col_ind[0]]
+        
+        board.ledsOff()
+        board.ledFromTo(from_idx, to_idx, intensity=5)
+        log.warning(f"[gamemanager.provide_correction_guidance] Guiding piece from {chess.square_name(from_idx)} to {chess.square_name(to_idx)}")
+    else:
+        # Only pieces missing or only extra pieces
+        if len(missing_origins) > 0:
+            # Light up the squares where pieces should be
+            board.ledsOff()
+            for idx in missing_origins:
+                board.led(idx, intensity=5)
+            log.warning(f"[gamemanager.provide_correction_guidance] Pieces missing at: {[chess.square_name(sq) for sq in missing_origins]}")
+        elif len(wrong_locations) > 0:
+            # Light up the squares where pieces shouldn't be
+            board.ledsOff()
+            for idx in wrong_locations:
+                board.led(idx, intensity=5)
+            log.warning(f"[gamemanager.provide_correction_guidance] Extra pieces at: {[chess.square_name(sq) for sq in wrong_locations]}")
+
+def guideMisplacedPiece(field, sourcesq, othersourcesq, vpiece):
+    """
+    Guide the user to correct misplaced pieces using LED indicators.
+    
+    Enters correction mode which intercepts field callbacks and provides
+    LED guidance until the board state matches the expected state.
+    
+    Args:
+        field: The square where the illegal piece was placed
+        sourcesq: The source square of the current player's piece being moved
+        othersourcesq: The source square of an opponent's piece that was lifted
+        vpiece: Whether the piece belongs to the current player (1) or opponent (0)
+    """
+    log.warning(f"[gamemanager.guideMisplacedPiece] Entering correction mode for field {field}")
+    enter_correction_mode()
+    current_state = board.getChessState()
+    if boardstates and len(boardstates) > 0:
+        provide_correction_guidance(current_state, boardstates[-1])
+
+def correction_fieldcallback(piece_event, field, time_in_seconds):
+    """
+    Wrapper that intercepts field events during correction mode.
+    Validates board state and only passes through to normal game flow when correct.
+    
+    Args:
+        piece_event: 0 for lift, 1 for place
+        field: Square index (0-63)
+        time_in_seconds: Time of the event
+    """
+    global correction_mode, correction_expected_state, boardstates, cboard, original_fieldcallback
+    
+    if not correction_mode:
+        # Normal flow - pass through to original callback
+        return fieldcallback(piece_event, field, time_in_seconds)
+    
+    # In correction mode: check if board now matches expected after each event
+    current_state = board.getChessState()
+
+    # Check if board is in starting position (new game detection)
+    if current_state is not None and len(current_state) == 64:
+        if bytearray(current_state) == startstate:
+            log.info("[gamemanager.correction_fieldcallback] Starting position detected while in correction mode - exiting correction and triggering new game check")
+            board.ledsOff()
+            board.beep(board.SOUND_GENERAL)
+            exit_correction_mode()
+            _reset_game()
+            return
+     
+    log.info(f"[gamemanager.correction_fieldcallback] Current state:")
+    board.printChessState(current_state, logging.ERROR)
+    log.info(f"[gamemanager.correction_fieldcallback] Correction expected state:")
+    board.printChessState(correction_expected_state)
+    if validate_board_state(current_state, correction_expected_state):
+        # Board is now correct!
+        log.info("[gamemanager.correction_fieldcallback] Board corrected, exiting correction mode")
+        board.beep(board.SOUND_GENERAL)
+        # Don't turn off LEDs here - let exit_correction_mode() restore forced move LEDs if needed
+        exit_correction_mode()
+        # Don't process this event through normal flow, just exit correction
+        return
+    
+    # Still incorrect, update guidance
+    provide_correction_guidance(current_state, correction_expected_state)
+
+def keycallback(key_pressed):
+    # Receives the key pressed and passes back to the script calling game manager
+    # Here we make an exception though and takeover control of the ? key. We can use this
+    # key to present a menu for draw offers or resigning.
+    global keycallbackfunction
+    global eventcallbackfunction
+    global inmenu
+    if keycallbackfunction != None:
+        if inmenu == 0 and key_pressed != board.Key.HELP:
+            keycallbackfunction(key_pressed)
+        if inmenu == 0 and key_pressed == board.Key.HELP:
+            # If we're not already in the menu and the user presses the question mark
+            # key then let's bring up the menu
+            inmenu = 1
+            epaper.resignDrawMenu(14)
+        if inmenu == 1 and key_pressed == board.Key.BACK:
+            epaper.writeText(14,"                   ")
+        if inmenu == 1 and key_pressed == board.Key.UP:
+            epaper.writeText(14,"                   ")
+            eventcallbackfunction(EVENT_REQUEST_DRAW)
+            inmenu = 0
+        if inmenu == 1 and key_pressed == board.Key.DOWN:
+            epaper.writeText(14,"                   ")
+            eventcallbackfunction(EVENT_RESIGN_GAME)
+            inmenu = 0
+
+def fieldcallback(piece_event, field, time_in_seconds):
+    # Receives field events. Positive is a field lift, negative is a field place. Numbering 0 = a1, 63 = h8
+    # Use this to calculate moves
+    # field = square + 1 # Convert to positive field number
+    # if piece_event == 1: # PLACE
+    #     field = ((square + 1) * -1) # Convert to negative field number
+
+    log.info(f"[gamemanager.fieldcallback] piece_event={piece_event} field={field} time_in_seconds={time_in_seconds}")
+    global cboard
+    global curturn
+    global movecallbackfunction
+    global sourcesq
+    global othersourcesq
+    global legalsquares
+    global eventcallbackfunction
+    global computermove
+    global forcemove
+    global source
+    global gamedbid
+    global session
+    global showingpromotion
+    lift = 0
+    place = 0
+    if piece_event == 0:
+        lift = 1
+    else:
+        place = 1
+    #     field = field * -1
+    # field = field - 1
+    # No extra index remapping here; LED helpers expect chess indices 0(a1)..63(h8)
+    # Check the piece colour against the current turn
+    log.info(f"[gamemanager.fieldcallback] Field: {field}")
+    pc = cboard.color_at(field)
+    log.info(f"[gamemanager.fieldcallback] Piece colour: {pc}")
+    vpiece = 0
+    if curturn == 0 and pc == False:
+        vpiece = 1
+    if curturn == 1 and pc == True:
+        vpiece = 1
+    fieldname = chess.square_name(field)
+    log.info(f"[gamemanager.fieldcallback] Fieldname: {fieldname}")
+    legalmoves = cboard.legal_moves
+    lmoves = list(legalmoves)
+    if lift == 1 and field not in legalsquares and sourcesq < 0 and vpiece == 1:
+        # Generate a list of places this piece can move to
+        lifted = 1
+        legalsquares = []
+        legalsquares.append(field)
+        sourcesq = field
+        for x in range(0, 64):
+            fx = chess.square_name(x)
+            tm = fieldname + fx
+            found = 0
+            try:
+                for q in range(0,len(lmoves)):
+                    if str(tm[0:4]) == str(lmoves[q])[0:4]:
+                        found = 1
+                        break
+            except:
+                pass
+            if found == 1:
+                legalsquares.append(x)
+    # Track opposing side lifts so we can guide returning them if moved
+    if lift == 1 and vpiece == 0:
+        othersourcesq = field
+    # If opponent piece is placed back on original square, turn LEDs off and reset
+    if place == 1 and vpiece == 0 and othersourcesq >= 0 and field == othersourcesq:
+        board.ledsOff()
+        othersourcesq = -1
+    if forcemove == 1 and lift == 1 and vpiece == 1:
+        # If this is a forced move (computer move) then the piece lifted should equal the start of computermove
+        # otherwise set legalsquares so they can just put the piece back down! If it is the correct piece then
+        # adjust legalsquares so to only include the target square
+        if fieldname != computermove[0:2]:
+            # Forced move but wrong piece lifted
+            legalsquares = []
+            legalsquares.append(field)
+        else:
+            # Forced move, correct piece lifted, limit legal squares
+            target = computermove[2:4]
+            # Convert the text in target to the field number
+            tsq = chess.parse_square(target)
+            legalsquares = []
+            legalsquares.append(tsq)
+    # Ignore PLACE events without a corresponding LIFT (stale events from before reset)
+    # This prevents triggering correction mode when a PLACE event arrives after reset
+    # but before the piece is lifted again in the new game state
+    # Allow opponent piece placement back (othersourcesq >= 0) and forced moves
+    global correction_just_exited
+    if place == 1 and sourcesq < 0 and othersourcesq < 0:
+        # After correction mode exits, there may be stale PLACE events from the correction process
+        # Ignore them unless it's a forced move source square (which we handle separately)
+        if correction_just_exited:
+            # Check if this is the forced move source square - if so, we'll handle it below
+            # Otherwise, ignore it as a stale event from correction
+            if forcemove == 1 and computermove and len(computermove) >= 4:
+                forced_source = chess.parse_square(computermove[0:2])
+                if field != forced_source:
+                    log.info(f"[gamemanager.fieldcallback] Ignoring stale PLACE event after correction exit for field {field} (not forced move source)")
+                    correction_just_exited = False  # Clear flag after ignoring first stale event
+                    return
+            else:
+                log.info(f"[gamemanager.fieldcallback] Ignoring stale PLACE event after correction exit for field {field}")
+                correction_just_exited = False  # Clear flag after ignoring first stale event
+                return
+        
+        # For forced moves, also ignore stale PLACE events on the source square
+        # (the forced move source square) before the LIFT has been processed
+        if forcemove == 1 and computermove and len(computermove) >= 4:
+            forced_source = chess.parse_square(computermove[0:2])
+            if field == forced_source:
+                log.info(f"[gamemanager.fieldcallback] Ignoring stale PLACE event for forced move source field {field} (no corresponding LIFT)")
+                correction_just_exited = False  # Clear flag
+                return
+        if not forcemove:
+            log.info(f"[gamemanager.fieldcallback] Ignoring stale PLACE event for field {field} (no corresponding LIFT)")
+            correction_just_exited = False  # Clear flag
+            return
+    
+    # Clear the flag once we process a valid event (LIFT)
+    if lift == 1:
+        correction_just_exited = False
+    if place == 1 and field not in legalsquares:
+        board.beep(board.SOUND_WRONG_MOVE)
+        log.warning(f"[gamemanager.fieldcallback] Piece placed on illegal square {field}")
+        is_takeback = checkLastBoardState()
+        if not is_takeback:
+            guideMisplacedPiece(field, sourcesq, othersourcesq, vpiece)
+    
+    log.info(f"[gamemanager.fieldcallback] field: {field}")
+    log.info(f"[gamemanager.fieldcallback] legalsquares: {legalsquares}")
+    if place == 1 and field in legalsquares:
+        log.info(f"[gamemanager.fieldcallback] Making move")
+        if field == sourcesq:
+            # Piece has simply been placed back
+            board.ledsOff()
+            sourcesq = -1
+            legalsquares = []
+        else:
+            # Piece has been moved
+            fromname = chess.square_name(sourcesq)
+            toname = chess.square_name(field)
+            # Promotion
+            # If this is a WPAWN and squarerow is 7
+            # or a BPAWN and squarerow is 0
+            pname = str(cboard.piece_at(sourcesq))
+            pr = ""
+            if (field // 8) == 7 and pname == "P":
+                screenback = epaper.epaperbuffer.copy()
+                #Beep
+                board.beep(board.SOUND_GENERAL)
+                if forcemove == 0:
+                    showingpromotion = True
+                    epaper.promotionOptions(13)
+                    pr = waitForPromotionChoice()
+                    epaper.epaperbuffer = screenback.copy()
+                    showingpromotion = False
+            if (field // 8) == 0 and pname == "p":
+                screenback = epaper.epaperbuffer.copy()
+                #Beep
+                board.beep(board.SOUND_GENERAL)
+                if forcemove == 0:
+                    showingpromotion = True
+                    epaper.promotionOptions(13)
+                    pr = waitForPromotionChoice()
+                    showingpromotion = False
+                    epaper.epaperbuffer = screenback.copy()
+                    
+            if forcemove == 1:
+                mv = computermove
+            else:
+                mv = fromname + toname + pr
+            # Make the move and update fen.log
+            cboard.push(chess.Move.from_uci(mv))
+            paths.write_fen_log(cboard.fen())
+            gamemove = models.GameMove(
+                gameid=gamedbid,
+                move=mv,
+                fen=str(cboard.fen())
+            )
+            session.add(gamemove)
+            session.commit()
+            collectBoardState()
+            legalsquares = []
+            sourcesq = -1
+            board.ledsOff()
+            forcemove = 0
+            if movecallbackfunction != None:
+                movecallbackfunction(mv)
+            board.beep(board.SOUND_GENERAL)
+            # Also light up the square moved to
+            board.led(field)
+            # Check the outcome
+            outc = cboard.outcome(claim_draw=True)
+            if outc == None or outc == "None" or outc == 0:
+                # Switch the turn
+                if curturn == 0:
+                    curturn = 1
+                    if eventcallbackfunction != None:
+                        eventcallbackfunction(EVENT_WHITE_TURN)
+                else:
+                    curturn = 0
+                    if eventcallbackfunction != None:
+                        eventcallbackfunction(EVENT_BLACK_TURN)
+            else:
+                board.beep(board.SOUND_GENERAL)
+                # Depending on the outcome we can update the game information for the result
+                resultstr = str(cboard.result())
+                tg = session.query(models.Game).filter(models.Game.id == gamedbid).first()
+                if tg is not None:
+                    tg.result = resultstr
+                    session.flush()
+                    session.commit()
+                else:
+                    log.warning(f"[gamemanager.fieldcallback] Game with id {gamedbid} not found in database, cannot update result")
+                eventcallbackfunction(str(outc.termination))
+
+def resignGame(sideresigning):
+    # Take care of updating the data for a resigned game and callback to the program with the
+    # winner. sideresigning = 1 for white, 2 for black
+    resultstr = ""
+    if sideresigning == 1:
+        resultstr = "0-1"
+    else:
+        resultstr = "1-0"
+    tg = session.query(models.Game).filter(models.Game.id == gamedbid).first()
+    if tg is not None:
+        tg.result = resultstr
+        session.flush()
+        session.commit()
+    else:
+        log.warning(f"[gamemanager.resignGame] Game with id {gamedbid} not found in database, cannot update result")
+    eventcallbackfunction("Termination.RESIGN")
+    
+def getResult():
+    # Looks up the result of the last game and returns it
+    gamedata = session.execute(
+        select(models.Game.created_at, models.Game.source, models.Game.event, models.Game.site, models.Game.round,
+        models.Game.white, models.Game.black, models.Game.result, models.Game.id).
+        order_by(models.Game.id.desc())
+    ).first()
+    if gamedata is not None:
+        return str(gamedata.result)
+    else:
+        return "Unknown"
+
+def drawGame():
+    # Take care of updating the data for a drawn game
+    tg = session.query(models.Game).filter(models.Game.id == gamedbid).first()
+    if tg is not None:
+        tg.result = "1/2-1/2"
+        session.flush()
+        session.commit()
+    else:
+        log.warning(f"[gamemanager.drawGame] Game with id {gamedbid} not found in database, cannot update result")
+    eventcallbackfunction("Termination.DRAW")
+
+def gameThread(eventCallback, moveCallback, keycallbacki, takebackcallbacki):
+    # The main thread handles the actual chess game functionality and calls back to
+    # eventCallback with game events and
+    # moveCallback with the actual moves made
+    global kill
+    global keycallbackfunction
+    global movecallbackfunction
+    global eventcallbackfunction
+    global takebackcallbackfunction
+    keycallbackfunction = keycallbacki
+    movecallbackfunction = moveCallback
+    eventcallbackfunction = eventCallback
+    takebackcallbackfunction = takebackcallbacki
+    board.ledsOff()
+    log.info(f"[gamemanager.gameThread] Subscribing to events")
+    log.info(f"[gamemanager.gameThread] Keycallback: {keycallback}")
+    log.info(f"[gamemanager.gameThread] Fieldcallback: correction_fieldcallback (wraps fieldcallback)")
+    try:
+        board.subscribeEvents(keycallback, correction_fieldcallback)
+    except Exception as e:
+        log.error(f"[gamemanager.gameThread] error: {e}")
+        log.error(f"[gamemanager.gameThread] error: {sys.exc_info()[1]}")
+        return
+    while kill == 0:
+        time.sleep(0.1)
+
+def _reset_game():
+    try:
+        global boardstates
+        global curturn
+        global cboard
+        global paths
+        global source
+        global gameinfo_event
+        global gameinfo_site
+        global gameinfo_round
+        global gameinfo_white
+        global gameinfo_black
+        global sourcesq
+        global legalsquares
+        global othersourcesq
+        global forcemove
+        global computermove
+        
+        # Debug: Log board state comparison
+        #log.info(f"DEBUG: Board state check - current_state length: {len(current_state)}, startstate length: {len(startstate)}")
+        #log.info(f"DEBUG: States equal: {bytearray(current_state) == startstate}")
+        # Always refresh current_state before comparing to avoid stale reads
+            
+        log.info("DEBUG: Detected starting position - triggering NEW_GAME")
+        # Reset move-related state variables to prevent stale values from previous game/correction
+        sourcesq = -1
+        legalsquares = []
+        othersourcesq = -1
+        forcemove = 0
+        computermove = ""
+        curturn = 1
+        cboard = chess.Board("rnbqkbnr/pppppppp/8/8/8/8/PPPPPPPP/RNBQKBNR w KQkq - 0 1")
+        paths.write_fen_log(cboard.fen())
+        board.beep(board.SOUND_GENERAL)
+        time.sleep(0.3)
+        board.beep(board.SOUND_GENERAL)
+        board.ledsOff()
+        eventcallbackfunction(EVENT_NEW_GAME)
+        eventcallbackfunction(EVENT_WHITE_TURN)
+        # Log a new game in the db
+        game = models.Game(
+            source=source,
+            event=gameinfo_event,
+            site=gameinfo_site,
+            round=gameinfo_round,
+            white=gameinfo_white,
+            black=gameinfo_black
+        )
+        log.info(game)
+        session.add(game)
+        session.commit()                        
+        # Get the max game id as that is this game id and fill it into gamedbid
+        gamedbid = session.query(func.max(models.Game.id)).scalar()
+        # Now make an entry in GameMove for this start state
+        gamemove = models.GameMove(
+            gameid = gamedbid,
+            move = '',
+            fen = str(cboard.fen())
+        )
+        session.add(gamemove)
+        session.commit()
+        boardstates = []
+        collectBoardState()
+    except Exception as e:
+        log.error(f"Error resetting game: {e}")
+        import traceback
+        traceback.print_exc()
+        pass
+
+def clockThread():
+    # This thread just decrements the clock and updates the epaper
+    global whitetime
+    global blacktime
+    global curturn
+    global kill
+    global cboard
+    global showingpromotion
+    while kill == 0:
+        time.sleep(2) # epaper refresh rate means we can only have an accuracy of around 2 seconds :(
+        if whitetime > 0 and curturn == 1 and cboard.fen() != "rnbqkbnr/pppppppp/8/8/8/8/PPPPPPPP/RNBQKBNR w KQkq - 0 1":
+            whitetime = whitetime - 2
+        if blacktime > 0 and curturn == 0:
+            blacktime = blacktime - 2
+        wmin = whitetime // 60
+        wsec = whitetime % 60
+        bmin = blacktime // 60
+        bsec = blacktime % 60
+        timestr = "{:02d}".format(wmin) + ":" + "{:02d}".format(wsec) + "       " + "{:02d}".format(
+            bmin) + ":" + "{:02d}".format(bsec)
+        if showingpromotion == False:
+            epaper.writeText(13, timestr)
+
+whitetime = 0
+blacktime = 0
+def setClock(white,black):
+    # Set the clock
+    global whitetime
+    global blacktime
+    whitetime = white
+    blacktime = black
+
+def startClock():
+    # Start the clock. It writes to line 13
+    wmin = whitetime // 60
+    wsec = whitetime % 60
+    bmin = blacktime // 60
+    bsec = blacktime % 60
+    timestr = "{:02d}".format(wmin) + ":" + "{:02d}".format(wsec) + "       " + "{:02d}".format(bmin) + ":" + "{:02d}".format(bsec)
+    epaper.writeText(13,timestr)
+    clockthread = threading.Thread(target=clockThread, args=())
+    clockthread.daemon = True
+    clockthread.start()
+
+def computerMove(mv, forced = True):
+    # Set the computer move that the player is expected to make
+    # in the format b2b4 , g7g8q , etc
+    global computermove
+    global forcemove
+    if len(mv) < 4:
+        return
+    # First set the globals so that the thread knows there is a computer move
+    computermove = mv
+    if forced == True:
+        forcemove = 1
+    # Next indicate this on the board. First convert the text representation to the field number
+    fromnum = ((ord(mv[1:2]) - ord("1")) * 8) + (ord(mv[0:1]) - ord("a"))
+    tonum = ((ord(mv[3:4]) - ord("1")) * 8) + (ord(mv[2:3]) - ord("a"))
+    # Then light it up!
+    board.ledFromTo(fromnum,tonum)  
+
+def setGameInfo(gi_event,gi_site,gi_round,gi_white,gi_black):
+    # Call before subscribing if you want to set further information about the game for the PGN files
+    global gameinfo_event
+    global gameinfo_site
+    global gameinfo_round
+    global gameinfo_white
+    global gameinfo_black
+    gameinfo_event = gi_event
+    gameinfo_site = gi_site
+    gameinfo_round = gi_round
+    gameinfo_white = gi_white
+    gameinfo_black = gi_black
+
+def subscribeGame(eventCallback, moveCallback, keyCallback, takebackCallback = None):
+    # Subscribe to the game manager
+    global source
+    global gamedbid
+    global session
+    global boardstates
+    
+    boardstates = []
+    #board.getChessState()
+    #board.getChessState()
+    collectBoardState()
+    
+    source = inspect.getsourcefile(sys._getframe(1))
+    Session = sessionmaker(bind=models.engine)
+    session = Session()
+
+    # TODO: This is a hack to clear the serial buffer. It should be done in the board thread.
+    #board.clearSerial()
+    gamethread = threading.Thread(target=gameThread, args=([eventCallback, moveCallback, keyCallback, takebackCallback]))
+    gamethread.daemon = True
+    gamethread.start()
+
+def unsubscribeGame():
+    # Stops the game manager
+    global kill
+    board.ledsOff()
+    kill = 1